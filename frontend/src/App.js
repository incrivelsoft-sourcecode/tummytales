--- conflicted
+++ resolved
@@ -15,23 +15,14 @@
 import ThirdTrimester from "./pages/auth/ThirdTrimester";
 import ProfileSetup from "./pages/auth/ProfileSetup";
 import ProfileDisplay from "./pages/auth/ProfileDisplay";
-<<<<<<< HEAD
-import PregnancyTracker from "./pages/auth/PregnancyTracker";
-import DailyJournal from "./pages/auth/DailyJournal";
-import ChatBox from "./pages/auth/ChatBox"; // ✅ Ensure this matches the actual filename
-import SupportersPage from "./components/SupportersPage";
-import AskAI from "./pages/auth/AskAI"
-// Import Navbar
-import Navbar from "./components/navbar";
-=======
 import ThreadAndChatDiscussionPage from "./pages/ThreadAndChatDiscussionPage";
 import Navbar from "../src/components/navbar"
 import ChatBox from '../src/pages/auth/ChatBox';
 import PregnancyTracker from "../src/pages/auth/PregnancyTracker";
 import DailyJournal from "../src/pages/auth/DailyJournal";
+import AskAI from "./pages/auth/AskAI"
 import SupportersPage from "../src/pages/auth/SupporterRegister"
 
->>>>>>> 6578eba1
 
 function App() {
   const [activeTab, setActiveTab] = useState("");
@@ -74,11 +65,8 @@
           <Route path="/signin" element={<SignIn />} />
           <Route path="/register" element={<Register />}></Route>
           <Route path="/supporters" element={<SupportersPage />} />
-<<<<<<< HEAD
           <Route path="/ask-ai" element={<AskAI />} />  {/* ✅ Add AI Chat Page */}
-=======
           <Route path="/mom-supporter-network" element={<ThreadAndChatDiscussionPage />} />
->>>>>>> 6578eba1
 
           {/* Handle unknown routes */}
           <Route path="*" element={<Navigate to="/" />} />
