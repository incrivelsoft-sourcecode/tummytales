--- conflicted
+++ resolved
@@ -8,11 +8,7 @@
     "@testing-library/react": "^16.2.0",
     "@testing-library/user-event": "^13.5.0",
     "axios": "^1.8.1",
-<<<<<<< HEAD
-    "date-fns": "^4.1.0",
-=======
     "framer-motion": "^12.4.10",
->>>>>>> 33277e4d
     "react": "^19.0.0",
     "react-dom": "^19.0.0",
     "react-icons": "^5.5.0",
